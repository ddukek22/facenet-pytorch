--- conflicted
+++ resolved
@@ -400,24 +400,12 @@
 
         selected_boxes, selected_probs, selected_points = [], [], []
         for boxes, points, probs, img in zip(all_boxes, all_points, all_probs, imgs):
-<<<<<<< HEAD
-
-            boxes = np.array(boxes)
-            probs = np.array(probs)
-            points = np.array(points)
-
-            if len(boxes) == 0:
-=======
             
             if boxes is None:
->>>>>>> a14920bb
                 selected_boxes.append(None)
                 selected_probs.append([None])
                 selected_points.append(None)
                 continue
-<<<<<<< HEAD
-            elif method == 'largest':
-=======
             
             # If at least 1 box found
             boxes = np.array(boxes)
@@ -425,7 +413,6 @@
             points = np.array(points)
                 
             if method == 'largest':
->>>>>>> a14920bb
                 box_order = np.argsort((boxes[:, 2] - boxes[:, 0]) * (boxes[:, 3] - boxes[:, 1]))[::-1]
             elif method == 'probability':
                 box_order = np.argsort(probs)[::-1]
